import numpy as np
from sklearn.metrics import balanced_accuracy_score, roc_auc_score
from sklearn.preprocessing import label_binarize
import warnings


def compute_targetwise_metrics(epoch_results, target_name=None):
    if target_name is None:
        running_loss = epoch_results["running_loss"]
        confidences = epoch_results["confidences"]
        predictions = epoch_results["predictions"]
        ground_truth = epoch_results["ground_truth"]
    else:
        running_loss = epoch_results["running_loss"][target_name]
        confidences = epoch_results["confidences"][target_name]
        predictions = epoch_results["predictions"][target_name]
        ground_truth = epoch_results["ground_truth"][target_name]
    confidences = np.array(confidences)
    n_classes = confidences.shape[1]
    gt_classes = np.unique(ground_truth)
    gt_n_classes = len(gt_classes)
    if gt_n_classes < n_classes:
        warnings.warn(
                "\n"
                "Number of classes in ground truth "
                "is less than number of classes in predicted confidences. \n"
                "Some of ROC AUC metric values will be NaN"
                "\n"
            )

    epoch_acc = balanced_accuracy_score(ground_truth, predictions)

    if n_classes > 2:
        epoch_roc_auc = np.full(n_classes, np.nan)
        if gt_n_classes > 1:
            ground_truth_bin = label_binarize(ground_truth, classes=range(n_classes))
            for gt_class in gt_classes:
                epoch_roc_auc[gt_class] = roc_auc_score(ground_truth_bin[:, gt_class], confidences[:, gt_class])
    else:
        epoch_roc_auc = np.nan
        if gt_n_classes > 1:
            epoch_roc_auc = roc_auc_score(ground_truth, confidences[:, 1])

    epoch_loss = np.mean(running_loss)

    metrics = {
        "epoch_acc": epoch_acc,
        "epoch_roc_auc": epoch_roc_auc,
        "epoch_loss": epoch_loss,
    }
    return metrics


def compute_metrics(
    cfg: dict,
    epoch_results: dict,
):
    if cfg.task == "single":
        metrics = compute_targetwise_metrics(epoch_results)

        metrics["loss"] = epoch_results["running_loss"]
        return metrics
    elif cfg.task == "multi":
        target_names = cfg.target_names
        metrics = {target_name: compute_targetwise_metrics(epoch_results, target_name) for target_name in target_names}
        metrics["loss"] = epoch_results["running_loss"]["loss"]
        metrics["epoch_acc"] = np.mean([metrics[target_name]["epoch_acc"] for target_name in target_names])
        return metrics
    else:
<<<<<<< HEAD
        raise ValueError(f"Unknown task type {cfg.task} for metric computation")


def log_targetwise_metrics(experiment, target_name, label_names, epoch, metrics, fold="Train"):
    if target_name is None:
        target_name = ""
    acc = metrics["epoch_acc"]
    roc_auc = metrics["epoch_roc_auc"]
    epoch_loss = metrics["epoch_loss"]
    n_classes = len(label_names)
    # print(f'{target_name} Epoch {epoch} {fold.lower()} roc_auc {roc_auc:.4f}')
    # print(f'{target_name} Epoch {epoch} {fold.lower()} balanced accuracy {acc:.4f}')
    experiment.log_metric(
        f"{target_name} Average epoch {fold} loss".lstrip(),
        epoch_loss,
        epoch=epoch,
        step=epoch,
    )
    if n_classes > 2:
        for roc_auc, class_name in zip(roc_auc, label_names):
            experiment.log_metric(
                f"{target_name} {fold} ROC AUC, {class_name}".lstrip(),
                roc_auc,
                epoch=epoch,
                step=epoch,
            )
        experiment.log_metric(
            f"{target_name} {fold} ROC AUC".lstrip(),
            np.mean(roc_auc),
            epoch=epoch,
            step=epoch,
        )
    else:
        experiment.log_metric(
            f"{target_name} {fold} ROC AUC".lstrip(),
            roc_auc,
            epoch=epoch,
            step=epoch,
        )
    experiment.log_metric(
        f"{target_name} {fold} balanced accuracy".lstrip(),
        acc,
        epoch=epoch,
        step=epoch,
    )


def log_metrics(
    experiment,
    target_names,
    label_names,
    epoch,
    metrics,
    fold="train",
):
    if target_names is None:
        log_targetwise_metrics(
            experiment,
            None,
            label_names,
            epoch,
            metrics,
            fold,
        )

    else:
        for target_name in target_names:
            log_targetwise_metrics(
                experiment,
                target_name,
                label_names[target_name],
                epoch,
                metrics[target_name],
                fold,
            )
    experiment.log_metric(
        f"{fold} loss",
        np.mean(metrics["loss"]),
        epoch=epoch,
        step=epoch,
    )
    experiment.log_metric(
        f"{fold} balanced accuracy",
        metrics["epoch_acc"],
        epoch=epoch,
        step=epoch,
    )


def log_confusion_matrices(
    experiment,
    target_names,
    label_names,
    epoch,
    results,
    fold="val",
):
    if target_names is None:
        experiment.log_confusion_matrix(
            results["ground_truth"],
            results["predictions"],
            labels=label_names,
            title=f"{fold} confusion matrix",
            file_name=f"{fold}-confusion-matrix.json",
            epoch=epoch,
        )
    else:
        for target_name in target_names:
            experiment.log_confusion_matrix(
                results["ground_truth"][target_name],
                results["predictions"][target_name],
                labels=label_names[target_name],
                title=f"{fold} {target_name} confusion matrix",
                file_name=f"{fold}-{target_name}-confusion-matrix.json",
                epoch=epoch,
            )
=======
        raise ValueError(f"Unknown task type {cfg.task} for metric computation")
>>>>>>> 303a20c6
<|MERGE_RESOLUTION|>--- conflicted
+++ resolved
@@ -67,123 +67,4 @@
         metrics["epoch_acc"] = np.mean([metrics[target_name]["epoch_acc"] for target_name in target_names])
         return metrics
     else:
-<<<<<<< HEAD
         raise ValueError(f"Unknown task type {cfg.task} for metric computation")
-
-
-def log_targetwise_metrics(experiment, target_name, label_names, epoch, metrics, fold="Train"):
-    if target_name is None:
-        target_name = ""
-    acc = metrics["epoch_acc"]
-    roc_auc = metrics["epoch_roc_auc"]
-    epoch_loss = metrics["epoch_loss"]
-    n_classes = len(label_names)
-    # print(f'{target_name} Epoch {epoch} {fold.lower()} roc_auc {roc_auc:.4f}')
-    # print(f'{target_name} Epoch {epoch} {fold.lower()} balanced accuracy {acc:.4f}')
-    experiment.log_metric(
-        f"{target_name} Average epoch {fold} loss".lstrip(),
-        epoch_loss,
-        epoch=epoch,
-        step=epoch,
-    )
-    if n_classes > 2:
-        for roc_auc, class_name in zip(roc_auc, label_names):
-            experiment.log_metric(
-                f"{target_name} {fold} ROC AUC, {class_name}".lstrip(),
-                roc_auc,
-                epoch=epoch,
-                step=epoch,
-            )
-        experiment.log_metric(
-            f"{target_name} {fold} ROC AUC".lstrip(),
-            np.mean(roc_auc),
-            epoch=epoch,
-            step=epoch,
-        )
-    else:
-        experiment.log_metric(
-            f"{target_name} {fold} ROC AUC".lstrip(),
-            roc_auc,
-            epoch=epoch,
-            step=epoch,
-        )
-    experiment.log_metric(
-        f"{target_name} {fold} balanced accuracy".lstrip(),
-        acc,
-        epoch=epoch,
-        step=epoch,
-    )
-
-
-def log_metrics(
-    experiment,
-    target_names,
-    label_names,
-    epoch,
-    metrics,
-    fold="train",
-):
-    if target_names is None:
-        log_targetwise_metrics(
-            experiment,
-            None,
-            label_names,
-            epoch,
-            metrics,
-            fold,
-        )
-
-    else:
-        for target_name in target_names:
-            log_targetwise_metrics(
-                experiment,
-                target_name,
-                label_names[target_name],
-                epoch,
-                metrics[target_name],
-                fold,
-            )
-    experiment.log_metric(
-        f"{fold} loss",
-        np.mean(metrics["loss"]),
-        epoch=epoch,
-        step=epoch,
-    )
-    experiment.log_metric(
-        f"{fold} balanced accuracy",
-        metrics["epoch_acc"],
-        epoch=epoch,
-        step=epoch,
-    )
-
-
-def log_confusion_matrices(
-    experiment,
-    target_names,
-    label_names,
-    epoch,
-    results,
-    fold="val",
-):
-    if target_names is None:
-        experiment.log_confusion_matrix(
-            results["ground_truth"],
-            results["predictions"],
-            labels=label_names,
-            title=f"{fold} confusion matrix",
-            file_name=f"{fold}-confusion-matrix.json",
-            epoch=epoch,
-        )
-    else:
-        for target_name in target_names:
-            experiment.log_confusion_matrix(
-                results["ground_truth"][target_name],
-                results["predictions"][target_name],
-                labels=label_names[target_name],
-                title=f"{fold} {target_name} confusion matrix",
-                file_name=f"{fold}-{target_name}-confusion-matrix.json",
-                epoch=epoch,
-            )
-=======
-        raise ValueError(f"Unknown task type {cfg.task} for metric computation")
->>>>>>> 303a20c6
