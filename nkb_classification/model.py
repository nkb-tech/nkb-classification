import timm
import torch
from torch import nn
<<<<<<< HEAD
import timm
import unicom
=======
>>>>>>> 807c976b


class MultilabelModel(nn.Module):
    """
    A class to make a model consisting of an embedding model (backbone)
    and several classifiers (head)
    Currently maintained architectures are:
        MobileNet, EfficientNet, ConvNext, ResNet, ViT,
        Unicom (ViT pretrained for metric learning)
    """

    def __init__(self, cfg_model: dict, classes: dict):
        super().__init__()
<<<<<<< HEAD
        self.emb_model, self.emb_size = self.get_emb_model(cfg_model)
=======
        self.emb_model, emb_size = self.get_emb_model(cfg_model)
>>>>>>> 807c976b
        self.set_dropout(self.emb_model, cfg_model["backbone_dropout"])

        self.classifiers = nn.ModuleDict()

        for target_name in classes:
            self.classifiers[target_name] = nn.Sequential(
                nn.Dropout(cfg_model["classifier_dropout"]),
<<<<<<< HEAD
                nn.Linear(self.emb_size, len(classes[target_name])),
            )

        # TODO load state dict if pretrained
=======
                nn.Linear(emb_size, len(classes[target_name])),
            )
>>>>>>> 807c976b

        self.initialize_classifiers(strategy=cfg_model["classifier_initialization"])

    def forward(self, x: torch.tensor):
        emb = self.emb_model(x)
        return {
            class_name: classifier(emb)
            for class_name, classifier in self.classifiers.items()
        }

<<<<<<< HEAD
    def initialize_classifiers(self, strategy="kaiming_normal_"):
        for classifier in self.classifiers.values():
            for param in classifier.parameters():
                if param.ndim >= 2:
                    if strategy == "kaiming_normal_":
                        nn.init.kaiming_normal_(param, nonlinearity="relu")
                    elif strategy == "kaiming_uniform_":
                        nn.init.kaiming_uniform_(param, nonlinearity="relu")
                    elif strategy == "xavier_normal_":
                        nn.init.xavier_normal_(param, nonlinearity="relu")
                    elif strategy == "xavier_uniform_":
                        nn.init.xavier_uniform_(param, nonlinearity="relu")
                else:
                    nn.init.zeros_(param)

    def set_backbone_state(self, state: str = "freeze"):
        for param in self.emb_model.parameters():
            if state == "freeze":
                param.requires_grad = False
            elif state == "unfreeze":
                param.requires_grad = True

=======
>>>>>>> 807c976b
    @staticmethod
    def set_dropout(model: nn.Module, drop_rate: float = 0.2) -> None:
        """Set new `drop_rate` for model"""
        for child in model.children():
            if isinstance(child, torch.nn.Dropout):
                child.p = drop_rate
            MultilabelModel.set_dropout(child, drop_rate=drop_rate)

    @staticmethod
    def get_emb_model(cfg_model: dict):
        name = cfg_model["model"]
<<<<<<< HEAD
        if name.lower().startswith("unicom"):
            initial_model, _ = unicom.load(name.split()[1])
        else:
            initial_model = timm.create_model(name, pretrained=cfg_model["pretrained"])

        if name.lower().startswith("unicom"):
            emb_size = initial_model.feature[-2].out_features
            emb_model = initial_model
        if name.startswith(("efficientnet", "mobilenet")):
            emb_size = initial_model.classifier.in_features
            emb_model = nn.Sequential(*[*initial_model.children()][:-1], nn.Flatten())
=======
        initial_model = timm.create_model(
            name, pretrained=cfg_model["pretrained"]
        )
        if name.startswith(("efficientnet", "mobilenet")):
            emb_size = initial_model.classifier.in_features
            emb_model = nn.Sequential(
                *[*initial_model.children()][:-1], nn.Flatten()
            )
>>>>>>> 807c976b
        elif name.startswith("convnext"):
            emb_size = initial_model.head.in_features
            new_head = nn.Sequential(
                *[*[*initial_model.children()][-1].children()][:-2]
            )
<<<<<<< HEAD
            emb_model = nn.Sequential(*[*initial_model.children()][:-1], new_head)
        elif name.startswith("resnet"):
            emb_size = initial_model.fc.in_features
            emb_model = nn.Sequential(*[*initial_model.children()][:-1], nn.Flatten())
        elif name.startswith("vit"):
            emb_size = (
                initial_model.patch_embed.num_patches * initial_model.head.in_features
            )
            emb_model = nn.Sequential(*[*initial_model.children()][:-2], nn.Flatten())
=======
            emb_model = nn.Sequential(
                *[*initial_model.children()][:-1], new_head
            )
        elif name.startswith("resnet"):
            emb_size = initial_model.fc.in_features
            emb_model = nn.Sequential(
                *[*initial_model.children()][:-1], nn.Flatten()
            )
        elif name.startswith("vit"):
            emb_size = (
                initial_model.patch_embed.num_patches
                * initial_model.head.in_features
            )
            emb_model = nn.Sequential(
                *[*initial_model.children()][:-2], nn.Flatten()
            )

>>>>>>> 807c976b
        return emb_model, emb_size


def get_model(cfg_model, classes, device="cpu", compile: bool = True):
    model = MultilabelModel(cfg_model, classes)

    model.to(device)
    if compile:
        model = torch.compile(model, dynamic=True)

    return model<|MERGE_RESOLUTION|>--- conflicted
+++ resolved
@@ -1,11 +1,7 @@
 import timm
 import torch
+import unicom
 from torch import nn
-<<<<<<< HEAD
-import timm
-import unicom
-=======
->>>>>>> 807c976b
 
 
 class MultilabelModel(nn.Module):
@@ -18,12 +14,10 @@
     """
 
     def __init__(self, cfg_model: dict, classes: dict):
+
+    def __init__(self, cfg_model: dict, classes: dict):
         super().__init__()
-<<<<<<< HEAD
         self.emb_model, self.emb_size = self.get_emb_model(cfg_model)
-=======
-        self.emb_model, emb_size = self.get_emb_model(cfg_model)
->>>>>>> 807c976b
         self.set_dropout(self.emb_model, cfg_model["backbone_dropout"])
 
         self.classifiers = nn.ModuleDict()
@@ -31,15 +25,10 @@
         for target_name in classes:
             self.classifiers[target_name] = nn.Sequential(
                 nn.Dropout(cfg_model["classifier_dropout"]),
-<<<<<<< HEAD
                 nn.Linear(self.emb_size, len(classes[target_name])),
             )
 
         # TODO load state dict if pretrained
-=======
-                nn.Linear(emb_size, len(classes[target_name])),
-            )
->>>>>>> 807c976b
 
         self.initialize_classifiers(strategy=cfg_model["classifier_initialization"])
 
@@ -50,7 +39,6 @@
             for class_name, classifier in self.classifiers.items()
         }
 
-<<<<<<< HEAD
     def initialize_classifiers(self, strategy="kaiming_normal_"):
         for classifier in self.classifiers.values():
             for param in classifier.parameters():
@@ -73,8 +61,6 @@
             elif state == "unfreeze":
                 param.requires_grad = True
 
-=======
->>>>>>> 807c976b
     @staticmethod
     def set_dropout(model: nn.Module, drop_rate: float = 0.2) -> None:
         """Set new `drop_rate` for model"""
@@ -83,10 +69,10 @@
                 child.p = drop_rate
             MultilabelModel.set_dropout(child, drop_rate=drop_rate)
 
+
     @staticmethod
     def get_emb_model(cfg_model: dict):
         name = cfg_model["model"]
-<<<<<<< HEAD
         if name.lower().startswith("unicom"):
             initial_model, _ = unicom.load(name.split()[1])
         else:
@@ -98,22 +84,11 @@
         if name.startswith(("efficientnet", "mobilenet")):
             emb_size = initial_model.classifier.in_features
             emb_model = nn.Sequential(*[*initial_model.children()][:-1], nn.Flatten())
-=======
-        initial_model = timm.create_model(
-            name, pretrained=cfg_model["pretrained"]
-        )
-        if name.startswith(("efficientnet", "mobilenet")):
-            emb_size = initial_model.classifier.in_features
-            emb_model = nn.Sequential(
-                *[*initial_model.children()][:-1], nn.Flatten()
-            )
->>>>>>> 807c976b
         elif name.startswith("convnext"):
             emb_size = initial_model.head.in_features
             new_head = nn.Sequential(
                 *[*[*initial_model.children()][-1].children()][:-2]
             )
-<<<<<<< HEAD
             emb_model = nn.Sequential(*[*initial_model.children()][:-1], new_head)
         elif name.startswith("resnet"):
             emb_size = initial_model.fc.in_features
@@ -123,25 +98,6 @@
                 initial_model.patch_embed.num_patches * initial_model.head.in_features
             )
             emb_model = nn.Sequential(*[*initial_model.children()][:-2], nn.Flatten())
-=======
-            emb_model = nn.Sequential(
-                *[*initial_model.children()][:-1], new_head
-            )
-        elif name.startswith("resnet"):
-            emb_size = initial_model.fc.in_features
-            emb_model = nn.Sequential(
-                *[*initial_model.children()][:-1], nn.Flatten()
-            )
-        elif name.startswith("vit"):
-            emb_size = (
-                initial_model.patch_embed.num_patches
-                * initial_model.head.in_features
-            )
-            emb_model = nn.Sequential(
-                *[*initial_model.children()][:-2], nn.Flatten()
-            )
-
->>>>>>> 807c976b
         return emb_model, emb_size
 
 
