--- conflicted
+++ resolved
@@ -194,15 +194,8 @@
         image_base_dir: base directory of images. if = None, then absolute paths are expected in 'path' column.
         classes: optional config of classes (list, dict, or path to json). if None, then will be infered from annotations
     """
-
-<<<<<<< HEAD
-    def __init__(self, annotations_file, target_column, fold="train", transform=None, image_base_dir=None, **kwargs):
-        super().__init__()
-        self.table = pd.read_csv(annotations_file, index_col=0)
-=======
     def __init__(self, annotations_file, target_column, fold="test", transform=None, image_base_dir=None, classes=None, **kwargs):
         self.table = pd.read_csv(annotations_file)
->>>>>>> 303a20c6
         self.table = self.table[self.table["fold"] == fold]
         self.target_column = target_column
 
