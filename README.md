--- conflicted
+++ resolved
@@ -64,16 +64,10 @@
 ```
 
 ## Dataset format
-<<<<<<< HEAD
 The dataset is provided as a `csv` table for the traditional classification task and as a `yaml`-config for classifiying bounding boxes crops from a detection dataset.
 
 #### CSV data config
 In case of the traditional classification task the dataset `csv` file is a table with paths to the images and annotations for each image which include train/val/test partition. Specifically, it should have the following structure
-=======
-
-#### CSV annotations
-To use this format, choose AnnotatedSingletaskDataset or AnnotatedMultitaskDataset dataset type in train_data/val_data configs. The dataset is provided as a `csv` table with paths to the images and annotations for each image which include train/val/test partition. Specifically, it should have the following structure
->>>>>>> 303a20c6
 
 || column_0 | column_1 | column_2 | ... | column_n | path | fold |
 |-|---|---|---|---|---|---|---|
@@ -84,11 +78,6 @@
 
 Objects with the `-1` fold value are ignored. Target columns are scpicfied in the `config` file by the `target_names` list. The path to the `csv` table is also provided through the `config` file.
 
-<<<<<<< HEAD
-#### YAML data config
-
-In this case the format is the same as used in computer vision detection tasks as described in ultralytics docs: https://docs.ultralytics.com/datasets
-=======
 #### Arange images by folders
 To use this format, choose ImageFolder dataset type in train_data/val_data configs. In this case the structure of the dataset should be the following:
 ```
@@ -107,7 +96,11 @@
     └── image3.jpg
 
 ```
->>>>>>> 303a20c6
+
+#### YAML data config
+
+In this case the format is the same as used in computer vision detection tasks as described in ultralytics docs: https://docs.ultralytics.com/datasets
+
 
 ## Available backbone models
 
