--- conflicted
+++ resolved
@@ -12,264 +12,8 @@
 from nkb_classification.losses import get_loss
 from nkb_classification.metrics import compute_metrics
 from nkb_classification.model import get_model
-<<<<<<< HEAD
-from nkb_classification.utils import (
-    get_experiment,
-    get_optimizer,
-    get_scheduler,
-    log_grads,
-    log_images,
-    read_py_config,
-)
+from nkb_classification.utils import get_optimizer, get_scheduler, read_py_config
 
-from save_augs import save_augs
-
-
-class TrainPbar(tqdm):
-    def __init__(self, train_loader, leave, desc, cfg):
-        super().__init__(train_loader, leave=leave, desc=desc)
-        self.cfg = cfg
-
-    def update_loss(self, loss):
-        if (self.cfg.task == "multi") and self.cfg.show_full_current_loss_in_terminal:
-            self.set_postfix_str(", ".join(f"loss {key}: {value:.4f}" for key, value in loss.items()))
-        elif self.cfg.task == "multi":
-            self.set_postfix_str(f"Loss: {loss['loss'].item():.4f}")
-        else:
-            self.set_postfix_str(f"Loss: {loss.item():.4f}")
-
-
-class TrainLogger:
-    __slots__ = (
-        "cfg",
-        "epoch_running_loss",
-        "epoch_confidences",
-        "epoch_predictions",
-        "epoch_ground_truth",
-        "target_names",
-        "label_names",
-        "experiment",
-        "task",
-        "class_to_idx",
-    )
-
-    def __init__(self, cfg, experiment, class_to_idx):
-
-        assert cfg.task in ("single", "multi")
-
-        self.cfg = cfg
-        self.experiment = experiment
-        self.task = cfg.task
-        self.class_to_idx = class_to_idx
-
-    def init_iter_logs(self):
-
-        if self.task == "single":
-            self.epoch_running_loss = []
-            self.epoch_confidences = []
-            self.epoch_predictions = []
-            self.epoch_ground_truth = []
-
-            self.target_names = None
-            self.label_names = list(self.class_to_idx.keys())
-
-        elif self.task == "multi":
-            self.epoch_running_loss = defaultdict(list)
-            self.epoch_confidences = defaultdict(list)
-            self.epoch_predictions = defaultdict(list)
-            self.epoch_ground_truth = defaultdict(list)
-
-            self.target_names = [*sorted(self.class_to_idx)]
-
-            self.label_names = {
-                target_name: [*self.class_to_idx[target_name].keys()] for target_name in self.target_names
-            }
-
-    def log_iter(self, pred, true, loss):
-        assert type(pred) == type(true)
-
-        # Multi-task case
-        if isinstance(pred, dict):
-            assert pred.keys() == true.keys()
-            for target_name in pred.keys():
-                self.epoch_ground_truth[target_name].extend(true[target_name].cpu().numpy().tolist())
-                self.epoch_confidences[target_name].extend(
-                    pred[target_name].softmax(dim=-1, dtype=torch.float32).detach().cpu().numpy().tolist()
-                )
-                self.epoch_predictions[target_name].extend(
-                    pred[target_name].argmax(dim=-1).detach().cpu().numpy().tolist()
-                )
-                self.epoch_running_loss[target_name].append(loss[target_name].item())
-            self.epoch_running_loss["loss"].append(loss["loss"].item())
-        else:
-            self.epoch_ground_truth.extend(true.cpu().numpy().tolist())
-            self.epoch_confidences.extend(pred.softmax(dim=-1, dtype=torch.float32).detach().cpu().numpy().tolist())
-            self.epoch_predictions.extend(pred.argmax(dim=-1).detach().cpu().numpy().tolist())
-            self.epoch_running_loss.append(loss.item())
-
-    def get_epoch_results(self):
-        return {
-            "running_loss": self.epoch_running_loss,
-            "confidences": self.epoch_confidences,
-            "predictions": self.epoch_predictions,
-            "ground_truth": self.epoch_ground_truth,
-        }
-
-    def log_epoch(self, epoch, train_results, val_results):
-        epoch_val_acc = None
-        if self.experiment is not None:  # log metrics
-            log_images(self.experiment, "Train", epoch, train_results["images"])
-
-            log_images(self.experiment, "Validation", epoch, val_results["images"])
-
-            log_metrics(
-                self.experiment,
-                self.target_names,
-                self.label_names,
-                epoch,
-                train_results["metrics"],
-                "Train",
-            )
-
-            log_metrics(
-                self.experiment,
-                self.target_names,
-                self.label_names,
-                epoch,
-                val_results["metrics"],
-                "Validation",
-            )
-
-            log_confusion_matrices(
-                self.experiment,
-                self.target_names,
-                self.label_names,
-                epoch,
-                val_results,
-                "Validation",
-            )
-
-            if self.cfg.log_gradients:
-                log_grads(
-                    self.experiment, epoch, train_results["metrics_grad_log"]
-                )
-        else:
-            with open('metrics.txt', 'a') as f:
-                f.write(f'train_results: {train_results["metrics"]} \n')
-                f.write(f'val_results: {val_results["metrics"]} \n')
-            #  'metrics': {'epoch_acc': 0.0, 'epoch_roc_auc': 0.1, 'epoch_loss': 4.568231582641602, 'loss': [4.568231582641602]}}
-            
-
-
-def train_epoch(
-    model,
-    train_loader,
-    optimizer,
-    scheduler,
-    scaler,
-    criterion,
-    device,
-    cfg,
-    epoch_logger,
-):
-
-    model.train()
-    epoch_logger.init_iter_logs()
-
-    if cfg.log_gradients:
-        metrics_grad_log = defaultdict(list)
-    pbar = TrainPbar(train_loader, leave=False, desc="Training", cfg=cfg)
-
-    batch_to_log = None
-    for img, target in pbar:
-        img = img.to(device)
-        optimizer.zero_grad()
-
-        with torch.autocast(
-            device_type="cuda",
-            dtype=torch.float16,
-            enabled=cfg.enable_mixed_presicion,
-        ):
-            preds = model(img)
-            if isinstance(target, torch.Tensor):
-                target = target.to(device)
-            loss = criterion(preds, target)
-
-        pbar.update_loss(loss)
-
-        if isinstance(loss, dict):
-            scaler.scale(loss["loss"]).backward()
-        else:
-            scaler.scale(loss).backward()
-        scaler.step(optimizer)
-        scaler.update()
-
-        epoch_logger.log_iter(preds, target, loss)
-
-        if cfg.log_gradients:
-            total_grad = 0
-            for tag, value in model.named_parameters():
-                assert tag != "Total"
-                if value.grad is not None:
-                    grad = value.grad.norm()
-                    metrics_grad_log[f"Gradients/{tag}"].append(grad)
-                    total_grad += grad
-
-            metrics_grad_log["Gradients/Total"].append(total_grad)
-
-        if batch_to_log is None:
-            batch_to_log = img.to("cpu")
-
-    if scheduler is not None:
-        scheduler.step()
-
-    results = epoch_logger.get_epoch_results()
-    results["images"] = batch_to_log
-
-    if cfg.log_gradients:
-        results["metrics_grad_log"] = metrics_grad_log
-
-    return results
-
-
-@torch.no_grad()
-def val_epoch(
-    model,
-    val_loader,
-    criterion,
-    device,
-    cfg,
-    epoch_logger,
-):
-    model.eval()
-    epoch_logger.init_iter_logs()
-
-    batch_to_log = None
-    for img, target in tqdm(val_loader, leave=False, desc="Evaluating"):
-        img = img.to(device)
-        # target = target.to(device)
-        with torch.autocast(
-            device_type="cuda",
-            dtype=torch.float16,
-            enabled=cfg.enable_mixed_presicion,
-        ):
-            preds = model(img)
-            if isinstance(target, torch.Tensor):
-                target = target.to(device)
-            loss = criterion(preds, target)
-
-        epoch_logger.log_iter(preds, target, loss)
-
-        if batch_to_log is None:
-            batch_to_log = img.to("cpu")
-
-    results = epoch_logger.get_epoch_results()
-    results["images"] = batch_to_log
-
-    return results
-=======
-from nkb_classification.utils import get_optimizer, get_scheduler, read_py_config
->>>>>>> 303a20c6
 
 
 def train(
@@ -347,18 +91,6 @@
     cfg_file = args.config
     exec(read_py_config(cfg_file), globals(), globals())
     train_loader = get_dataset(cfg.train_data, cfg.train_pipeline)
-<<<<<<< HEAD
-    val_loader = get_dataset(cfg.val_data, cfg.val_pipeline)
-
-    # image_dir = 'experiment'
-    # print(image_dir)
-    # if not os.path.exists(image_dir):
-    #     os.makedirs(image_dir)
-
-    # save_augs(train_loader.dataset, image_dir)
-    ##############################################################################
-=======
->>>>>>> 303a20c6
     classes = train_loader.dataset.classes
     if "classes" not in cfg.val_data.keys():
         cfg.val_data = {**cfg.val_data, "classes": classes}
