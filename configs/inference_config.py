import albumentations as A
import cv2
from albumentations.pytorch import ToTensorV2

device = "cuda:0"
enable_mixed_presicion = True
compile = False  # not working correctly yet, so set to false

<<<<<<< HEAD
save_path = "exp"
=======
save_path = "data/runs/val_singletask_run_1"
>>>>>>> 303a20c6

train_run_path = "data/runs/train_singletask_run_1"

"""
Here you describe inference data.

folder_path: where the images to be classified are stored

and some pytorch dataloader parameters
"""

task = "single"

target_column = "label"
classes = f"{train_run_path}/classes.json"

inference_data = {
    "folder_path": "data/unknown_images",
    "batch_size": 64,
    "num_workers": 8,
}

"""
Here you describe the transformations applied to the processed images
"""

img_size = 128

inference_pipeline = A.Compose(
    [
        A.LongestMaxSize(img_size, always_apply=True),
        A.PadIfNeeded(img_size, img_size, always_apply=True, border_mode=cv2.BORDER_CONSTANT, value=0),
        A.Normalize(
            mean=(0.485, 0.456, 0.406),
            std=(0.229, 0.224, 0.225),
        ),
        ToTensorV2(),
    ]
)

"""
Here you describe the model
"""

model = {
    "scripted": True,
    "checkpoint": f"{train_run_path}/weights/scripted_best.pt",
}<|MERGE_RESOLUTION|>--- conflicted
+++ resolved
@@ -6,11 +6,7 @@
 enable_mixed_presicion = True
 compile = False  # not working correctly yet, so set to false
 
-<<<<<<< HEAD
-save_path = "exp"
-=======
 save_path = "data/runs/val_singletask_run_1"
->>>>>>> 303a20c6
 
 train_run_path = "data/runs/train_singletask_run_1"
 
