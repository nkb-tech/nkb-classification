--- conflicted
+++ resolved
@@ -8,13 +8,8 @@
 
 compile = False  # Is not working correctly yet, so set to False
 log_gradients = True
-<<<<<<< HEAD
 n_epochs = 1 + 1
 device = "cuda:1"
-=======
-n_epochs = 30 + 1
-device = "cuda:0"
->>>>>>> 807c976b
 enable_mixed_presicion = True
 enable_gradient_scaler = True
 
@@ -27,21 +22,12 @@
     "dog_leg_len",
 ]
 
-<<<<<<< HEAD
 model_path = f"/home/slava/nkb-classification/runs/demo_train3"
 
 experiment = {
     "api_key_path": "/home/slava/nkb-classification/configs/comet_api_key.txt",
     "project_name": "nkb-classification",
     "workspace": "viacheslavm21",
-=======
-model_path = f"/home/denis/src/project/models/classification/multitask/convnext_base_focal_v1"
-
-experiment = {
-    "api_key_path": "/home/denis/nkbtech/nkb_classification/configs/comet_api_key.txt",
-    "project_name": "PetSearch_MultiTask",
-    "workspace": "dentikka",
->>>>>>> 807c976b
     "auto_metric_logging": False,
     "name": split(model_path)[-1],
 }
@@ -52,14 +38,10 @@
     [
         A.LongestMaxSize(img_size, always_apply=True),
         A.PadIfNeeded(
-<<<<<<< HEAD
-            img_size, img_size, always_apply=True, border_mode=cv2.BORDER_CONSTANT
-=======
             img_size,
             img_size,
             always_apply=True,
             border_mode=cv2.BORDER_CONSTANT,
->>>>>>> 807c976b
         ),
         A.MotionBlur(blur_limit=3, allow_shifted=True, p=0.5),
         A.RandomBrightnessContrast(
@@ -68,12 +50,6 @@
             p=0.5,
         ),
         A.HueSaturationValue(
-<<<<<<< HEAD
-            hue_shift_limit=0, sat_shift_limit=10, val_shift_limit=50, p=0.5
-        ),
-        A.RandomShadow(p=0.5),
-        A.RandomFog(fog_coef_lower=0.3, fog_coef_upper=0.5, alpha_coef=0.28, p=0.5),
-=======
             hue_shift_limit=0,
             sat_shift_limit=10,
             val_shift_limit=50,
@@ -86,7 +62,6 @@
             alpha_coef=0.28,
             p=0.5,
         ),
->>>>>>> 807c976b
         A.RandomRain(p=0.5),
         A.CoarseDropout(
             max_holes=4,
@@ -110,14 +85,10 @@
     [
         A.LongestMaxSize(img_size, always_apply=True),
         A.PadIfNeeded(
-<<<<<<< HEAD
-            img_size, img_size, always_apply=True, border_mode=cv2.BORDER_CONSTANT
-=======
             img_size,
             img_size,
             always_apply=True,
             border_mode=cv2.BORDER_CONSTANT,
->>>>>>> 807c976b
         ),
         A.Normalize(
             mean=(0.485, 0.456, 0.406),
@@ -129,11 +100,7 @@
 
 train_data = {
     "type": "AnnotatedMultitargetDataset",
-<<<<<<< HEAD
     "ann_file": "/home/slava/nkb-classification/jupyters_exps/annotation_high_res_video_split_v2_slava.csv",
-=======
-    "ann_file": "/home/denis/nkbtech/data/Dog_expo_Vladimir_02_07_2023_mp4_frames/multiclass_v4/multitask/annotation_high_res_video_split_v2.csv",
->>>>>>> 807c976b
     "target_names": target_names,
     "fold": "train",
     "weighted_sampling": False,
@@ -145,11 +112,7 @@
 
 val_data = {
     "type": "AnnotatedMultitargetDataset",
-<<<<<<< HEAD
     "ann_file": "/home/slava/nkb-classification/jupyters_exps/annotation_high_res_video_split_v2_slava.csv",
-=======
-    "ann_file": "/home/denis/nkbtech/data/Dog_expo_Vladimir_02_07_2023_mp4_frames/multiclass_v4/multitask/annotation_high_res_video_split_v2.csv",
->>>>>>> 807c976b
     "target_names": target_names,
     "fold": "val",
     "weighted_sampling": False,
