from os.path import split

import albumentations as A
import cv2
import torch.nn as nn
from albumentations.pytorch import ToTensorV2

n_epochs = 51
device = "cuda:1"
model_path = "/home/denis/src/project/models/classification/dog_color/mobilenetv3_large_100_augs_high_res_strat_video_split_v3"

experiment = {
    "api_key": "F0EvCaEPI2bgMyLl6pLhZ2SoM",
    "project_name": "PetSearch",
    "workspace": "dentikka",
    "auto_metric_logging": False,
    "name": "dog_color_" + split(model_path)[-1],
}

train_pipeline = A.Compose(
    [
        A.LongestMaxSize(max_size=224, always_apply=True),
<<<<<<< HEAD
        A.PadIfNeeded(224, 224, always_apply=True, border_mode=cv2.BORDER_REFLECT_101),
=======
        A.PadIfNeeded(
            224,
            224,
            always_apply=True,
            border_mode=cv2.BORDER_REFLECT_101,
        ),
>>>>>>> 807c976b
        A.Resize(224, 224),
        A.MotionBlur(blur_limit=3, allow_shifted=True, p=0.5),
        A.RandomBrightnessContrast(
            brightness_limit=(-0.2, 0.2),
            contrast_limit=(0.1, -0.5),
            p=0.5,
        ),
        A.Normalize(
            mean=(0.485, 0.456, 0.406),
            std=(0.229, 0.224, 0.225),
        ),
        ToTensorV2(),
    ]
)

val_pipeline = A.Compose(
    [
        A.LongestMaxSize(max_size=224, always_apply=True),
<<<<<<< HEAD
        A.PadIfNeeded(224, 224, always_apply=True, border_mode=cv2.BORDER_REFLECT_101),
=======
        A.PadIfNeeded(
            224,
            224,
            always_apply=True,
            border_mode=cv2.BORDER_REFLECT_101,
        ),
>>>>>>> 807c976b
        A.Resize(224, 224),
        A.Normalize(
            mean=(0.485, 0.456, 0.406),
            std=(0.229, 0.224, 0.225),
        ),
        ToTensorV2(),
    ]
)

train_data = {
    "type": "AnnotatedMultilabelDataset",
    "ann_file": "/home/denis/nkbtech/data/Dog_expo_Vladimir_02_07_2023_mp4_frames/multiclass_v4/annotation_dog_color_high_res_strat_video_split_v2.csv",
    "target_name": "dog_color",
    "fold": "train",
    "classes": [
        "belyj",
        "bezhevyj",
        "cherno_belo_seraya",
        "chyorno_belyj",
        "chyorno_ryzhe_belyj",
        "chyorno_ryzhij",
        "chyorno_seryj",
        "chyornyj",
        "korichnevo_belyj",
        "korichnevyj",
        "ryzhe_belyj",
        "ryzhij",
        "sero_belyj",
        "seryj",
    ],
    "weighted_sampling": True,
    "shuffle": True,
    "batch_size": 64,
    "num_workers": 2,
    "size": 224,
}

val_data = {
    "type": "AnnotatedMultilabelDataset",
    "ann_file": "/home/denis/nkbtech/data/Dog_expo_Vladimir_02_07_2023_mp4_frames/multiclass_v4/annotation_dog_color_high_res_strat_video_split_v2.csv",
    "target_name": "dog_color",
    "fold": "val",
    "classes": [
        "belyj",
        "bezhevyj",
        "cherno_belo_seraya",
        "chyorno_belyj",
        "chyorno_ryzhe_belyj",
        "chyorno_ryzhij",
        "chyorno_seryj",
        "chyornyj",
        "korichnevo_belyj",
        "korichnevyj",
        "ryzhe_belyj",
        "ryzhij",
        "sero_belyj",
        "seryj",
    ],
    "weighted_sampling": False,
    "shuffle": True,
    "batch_size": 64,
    "num_workers": 2,
    "size": 224,
}

model = {
    "model": "mobilenetv3_large_100",
    "pretrained": True,
}

optimizer = {
    "type": "adam",
    "lr": 0.00001,
    "weight_decay": 0.001,
}
lr_policy = {
    "type": "multistep",
    "steps": [10, 30],
    "gamma": 0.1,
}

criterion = nn.CrossEntropyLoss()<|MERGE_RESOLUTION|>--- conflicted
+++ resolved
@@ -20,16 +20,12 @@
 train_pipeline = A.Compose(
     [
         A.LongestMaxSize(max_size=224, always_apply=True),
-<<<<<<< HEAD
-        A.PadIfNeeded(224, 224, always_apply=True, border_mode=cv2.BORDER_REFLECT_101),
-=======
         A.PadIfNeeded(
             224,
             224,
             always_apply=True,
             border_mode=cv2.BORDER_REFLECT_101,
         ),
->>>>>>> 807c976b
         A.Resize(224, 224),
         A.MotionBlur(blur_limit=3, allow_shifted=True, p=0.5),
         A.RandomBrightnessContrast(
@@ -48,16 +44,12 @@
 val_pipeline = A.Compose(
     [
         A.LongestMaxSize(max_size=224, always_apply=True),
-<<<<<<< HEAD
-        A.PadIfNeeded(224, 224, always_apply=True, border_mode=cv2.BORDER_REFLECT_101),
-=======
         A.PadIfNeeded(
             224,
             224,
             always_apply=True,
             border_mode=cv2.BORDER_REFLECT_101,
         ),
->>>>>>> 807c976b
         A.Resize(224, 224),
         A.Normalize(
             mean=(0.485, 0.456, 0.406),
