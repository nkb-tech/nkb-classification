--- conflicted
+++ resolved
@@ -13,13 +13,9 @@
     "project_name": "PetSearch",
     "workspace": "dentikka",
     "auto_metric_logging": False,
-<<<<<<< HEAD
-    "name": "dog_color_" + split(model_path)[-1] + "_strat_video_split_v1",
-=======
     "name": "dog_color_"
     + split(model_path)[-1]
     + "_strat_video_split_v1",
->>>>>>> 807c976b
 }
 
 train_pipeline = A.Compose(
